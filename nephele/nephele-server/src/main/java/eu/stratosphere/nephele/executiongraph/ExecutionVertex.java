/***********************************************************************************************************************
 *
 * Copyright (C) 2010 by the Stratosphere project (http://stratosphere.eu)
 *
 * Licensed under the Apache License, Version 2.0 (the "License"); you may not use this file except in compliance with
 * the License. You may obtain a copy of the License at
 *
 *     http://www.apache.org/licenses/LICENSE-2.0
 *
 * Unless required by applicable law or agreed to in writing, software distributed under the License is distributed on
 * an "AS IS" BASIS, WITHOUT WARRANTIES OR CONDITIONS OF ANY KIND, either express or implied. See the License for the
 * specific language governing permissions and limitations under the License.
 *
 **********************************************************************************************************************/

package eu.stratosphere.nephele.executiongraph;

import java.io.IOException;
import java.util.Iterator;
import java.util.concurrent.CopyOnWriteArrayList;
import java.util.concurrent.atomic.AtomicReference;

import org.apache.commons.logging.Log;
import org.apache.commons.logging.LogFactory;
import org.apache.hadoop.util.StringUtils;

import eu.stratosphere.nephele.execution.Environment;
import eu.stratosphere.nephele.execution.ExecutionListener;
import eu.stratosphere.nephele.execution.ExecutionState;
import eu.stratosphere.nephele.execution.ExecutionStateTransition;
import eu.stratosphere.nephele.execution.ResourceUtilizationSnapshot;
import eu.stratosphere.nephele.instance.AllocatedResource;
import eu.stratosphere.nephele.instance.AllocationID;
import eu.stratosphere.nephele.io.InputGate;
import eu.stratosphere.nephele.io.OutputGate;
import eu.stratosphere.nephele.io.channels.AbstractInputChannel;
import eu.stratosphere.nephele.io.channels.AbstractOutputChannel;
import eu.stratosphere.nephele.io.channels.ChannelID;
import eu.stratosphere.nephele.io.channels.ChannelType;
import eu.stratosphere.nephele.jobgraph.JobID;
import eu.stratosphere.nephele.taskmanager.AbstractTaskResult;
import eu.stratosphere.nephele.taskmanager.TaskCancelResult;
import eu.stratosphere.nephele.taskmanager.TaskSubmissionResult;
import eu.stratosphere.nephele.template.AbstractInvokable;
import eu.stratosphere.nephele.types.Record;
import eu.stratosphere.nephele.util.AtomicEnum;
import eu.stratosphere.nephele.util.SerializableHashSet;

/**
 * An execution vertex represents an instance of a task in a Nephele job. An execution vertex
 * is initially created from a job vertex and always belongs to exactly one group vertex.
 * It is possible to duplicate execution vertices in order to distribute a task to several different
 * task managers and process the task in parallel.
 * <p>
 * This class is thread-safe.
 * 
 * @author warneke
 */
public final class ExecutionVertex {

	/**
	 * The log object used for debugging.
	 */
	private static final Log LOG = LogFactory.getLog(ExecutionVertex.class);

	/**
	 * The class of the task to be executed by this vertex.
	 */
	private final Class<? extends AbstractInvokable> invokableClass;

	/**
	 * The ID of the vertex.
	 */
	private final ExecutionVertexID vertexID;

	/**
	 * The environment created to execute the vertex's task.
	 */
	private final Environment environment;

	/**
	 * The group vertex this vertex belongs to.
	 */
	private final ExecutionGroupVertex groupVertex;

	/**
	 * The execution graph is vertex belongs to.
	 */
	private final ExecutionGraph executionGraph;

	/**
	 * The allocated resources assigned to this vertex.
	 */
	private volatile AllocatedResource allocatedResource = null;

	/**
	 * The allocation ID identifying the allocated resources used by this vertex
	 * within the instance.
	 */
	private volatile AllocationID allocationID = null;

	/**
	 * A list of {@link VertexAssignmentListener} objects to be notified about changes in the instance assignment.
	 */
	private final CopyOnWriteArrayList<VertexAssignmentListener> vertexAssignmentListeners = new CopyOnWriteArrayList<VertexAssignmentListener>();

	/**
	 * A list of {@link CheckpointStateListener} objects to be notified about state changes of the vertex's
	 * checkpoint.
	 */
	private final CopyOnWriteArrayList<CheckpointStateListener> checkpointStateListeners = new CopyOnWriteArrayList<CheckpointStateListener>();

	/**
	 * A list of {@link ExecutionListener} objects to be notified about state changes of the vertex's
	 * checkpoint.
	 */
	private final CopyOnWriteArrayList<ExecutionListener> executionListeners = new CopyOnWriteArrayList<ExecutionListener>();

	/**
	 * The current execution state of the task represented by this vertex
	 */
	private final AtomicEnum<ExecutionState> executionState = new AtomicEnum<ExecutionState>(ExecutionState.CREATED);

	/**
	 * The current checkpoint state of this vertex.
	 */
<<<<<<< HEAD
	private CheckpointState checkpointState = CheckpointState.NONE;
	
	/**
	 * Number of times this vertex may be restarted
	 */
	private int retries = 3; //TODO make this configurable
=======
	private final AtomicEnum<CheckpointState> checkpointState = new AtomicEnum<CheckpointState>(CheckpointState.NONE);

	/**
	 * The execution pipeline this vertex is part of.
	 */
	private final AtomicReference<ExecutionPipeline> executionPipeline = new AtomicReference<ExecutionPipeline>(null);
>>>>>>> f252788d

	/**
	 * Create a new execution vertex and instantiates its environment.
	 * 
	 * @param jobID
	 *        the ID of the job this execution vertex is created from
	 * @param invokableClass
	 *        the task that is assigned to this execution vertex
	 * @param executionGraph
	 *        the execution graph the new vertex belongs to
	 * @param groupVertex
	 *        the group vertex the new vertex belongs to
	 * @throws Exception
	 *         any exception that might be thrown by the user code during instantiation and registration of input and
	 *         output channels
	 */
	public ExecutionVertex(final JobID jobID, final Class<? extends AbstractInvokable> invokableClass,
			final ExecutionGraph executionGraph, final ExecutionGroupVertex groupVertex) throws Exception {
		this(new ExecutionVertexID(), invokableClass, executionGraph, groupVertex, new Environment(jobID,
			groupVertex.getName(), invokableClass, groupVertex.getConfiguration()));

		this.groupVertex.addInitialSubtask(this);

		if (invokableClass == null) {
			LOG.error("Vertex " + groupVertex.getName() + " does not specify a task");
		}

		// Register the vertex itself as a listener for state changes
		registerExecutionListener(this.executionGraph);
		this.environment.instantiateInvokable();
	}

	/**
	 * Private constructor used to duplicate execution vertices.
	 * 
	 * @param vertexID
	 *        the ID of the new execution vertex.
	 * @param invokableClass
	 *        the task that is assigned to this execution vertex
	 * @param executionGraph
	 *        the execution graph the new vertex belongs to
	 * @param groupVertex
	 *        the group vertex the new vertex belongs to
	 * @param environment
	 *        the environment for the newly created vertex
	 */
	private ExecutionVertex(final ExecutionVertexID vertexID, final Class<? extends AbstractInvokable> invokableClass,
			final ExecutionGraph executionGraph, final ExecutionGroupVertex groupVertex, final Environment environment) {
		this.vertexID = vertexID;
		this.invokableClass = invokableClass;
		this.executionGraph = executionGraph;
		this.groupVertex = groupVertex;
		this.environment = environment;

		// Register the vertex itself as a listener for state changes
		registerExecutionListener(this.executionGraph);

		// Duplication of environment is done in method duplicateVertex
	}

	/**
	 * Returns the environment of this execution vertex.
	 * 
	 * @return the environment of this execution vertex
	 */
	public Environment getEnvironment() {
		return this.environment;
	}

	/**
	 * Returns the group vertex this execution vertex belongs to.
	 * 
	 * @return the group vertex this execution vertex belongs to
	 */
	public ExecutionGroupVertex getGroupVertex() {
		return this.groupVertex;
	}

	/**
	 * Returns the name of the execution vertex.
	 * 
	 * @return the name of the execution vertex
	 */
	public String getName() {
		return this.groupVertex.getName();
	}

	/**
	 * Returns a duplicate of this execution vertex.
	 * 
	 * @param preserveVertexID
	 *        <code>true</code> to copy the vertex's ID to the duplicated vertex, <code>false</code> to create a new ID
	 * @return a duplicate of this execution vertex
	 * @throws Exception
	 *         any exception that might be thrown by the user code during instantiation and registration of input and
	 *         output channels
	 */
	public ExecutionVertex duplicateVertex(final boolean preserveVertexID) throws Exception {

		ExecutionVertexID newVertexID;
		if (preserveVertexID) {
			newVertexID = this.vertexID;
		} else {
			newVertexID = new ExecutionVertexID();
		}

		final Environment duplicatedEnvironment = this.environment.duplicateEnvironment();

		final ExecutionVertex duplicatedVertex = new ExecutionVertex(newVertexID, this.invokableClass,
			this.executionGraph, this.groupVertex, duplicatedEnvironment);

		// TODO set new profiling record with new vertex id
		duplicatedVertex.setAllocatedResource(this.allocatedResource);

		return duplicatedVertex;
	}

	/**
	 * Returns a duplicate of this execution vertex. The duplicated vertex receives
	 * a new vertex ID.
	 * 
	 * @return a duplicate of this execution vertex.
	 * @throws Exception
	 *         any exception that might be thrown by the user code during instantiation and registration of input and
	 *         output channels
	 */
	public ExecutionVertex splitVertex() throws Exception {

		return duplicateVertex(false);
	}

	/**
	 * Returns this execution vertex's current execution status.
	 * 
	 * @return this execution vertex's current execution status
	 */
	public ExecutionState getExecutionState() {
		return this.executionState.get();
	}

	/**
	 * Updates the vertex's current execution state.
	 * 
	 * @param newExecutionState
	 *        the new execution state
	 */
	public void updateExecutionState(final ExecutionState newExecutionState) {
		updateExecutionState(newExecutionState, null);
	}

	/**
	 * Updates the vertex's current execution state.
	 * 
	 * @param newExecutionState
	 *        the new execution state
	 * @param optionalMessage
	 *        an optional message related to the state change
	 */
	public void updateExecutionState(final ExecutionState newExecutionState, final String optionalMessage) {

		if (newExecutionState == null) {
			throw new IllegalArgumentException("Argument newExecutionState must not be null");
		}

		// Check the transition
		ExecutionStateTransition.checkTransition(getName(), this.executionState.get(), newExecutionState);

		// Check and save the new execution state
		if (this.executionState.getAndSet(newExecutionState) == newExecutionState) {
			return;
		}

		// Notify the listener objects
		final Iterator<ExecutionListener> it = this.executionListeners.iterator();
		while (it.hasNext()) {
			it.next().executionStateChanged(this.executionGraph.getJobID(), this.vertexID, newExecutionState,
				optionalMessage);
		}
	}

	public boolean compareAndUpdateExecutionState(final ExecutionState expected, final ExecutionState update) {

		if (update == null) {
			throw new IllegalArgumentException("Argument update must not be null");
		}

		// Check the transition
		ExecutionStateTransition.checkTransition(getName(), this.executionState.get(), update);

		if (!this.executionState.compareAndSet(expected, update)) {
			return false;
		}

		if(this.executionState == ExecutionState.FAILED){
			this.retries--;
		}
		// Notify the listener objects
		final Iterator<ExecutionListener> it = this.executionListeners.iterator();
		while (it.hasNext()) {
			it.next().executionStateChanged(this.executionGraph.getJobID(), this.vertexID, update,
				null);
		}

		return true;
	}

	public void updateCheckpointState(final CheckpointState newCheckpointState) {

		if (newCheckpointState == null) {
			throw new IllegalArgumentException("Argument newCheckpointState must not be null");
		}

		// Check and save the new checkpoint state
		if (this.checkpointState.getAndSet(newCheckpointState) == newCheckpointState) {
			return;
		}

		// Notify the listener objects
		final Iterator<CheckpointStateListener> it = this.checkpointStateListeners.iterator();
		while (it.hasNext()) {
			it.next().checkpointStateChanged(this.getExecutionGraph().getJobID(), this.vertexID, newCheckpointState);
		}
	}

	public void initialExecutionResourcesExhausted(
			final ResourceUtilizationSnapshot resourceUtilizationSnapshot) {

		// Notify the listener objects
		final Iterator<ExecutionListener> it = this.executionListeners.iterator();
		while (it.hasNext()) {
			it.next().initialExecutionResourcesExhausted(this.environment.getJobID(), this.vertexID,
				resourceUtilizationSnapshot);
		}
	}

	/**
	 * Assigns the execution vertex with an {@link AllocatedResource}.
	 * 
	 * @param allocatedResource
	 *        the resources which are supposed to be allocated to this vertex
	 */
	public void setAllocatedResource(final AllocatedResource allocatedResource) {

		if (allocatedResource == null) {
			throw new IllegalArgumentException("Argument allocatedResource must not be null");
		}

		this.allocatedResource = allocatedResource;

		// Notify all listener objects
		final Iterator<VertexAssignmentListener> it = this.vertexAssignmentListeners.iterator();
		while (it.hasNext()) {
			it.next().vertexAssignmentChanged(this.vertexID, allocatedResource);
		}
	}

	/**
	 * Returns the allocated resources assigned to this execution vertex.
	 * 
	 * @return the allocated resources assigned to this execution vertex
	 */
	public AllocatedResource getAllocatedResource() {
		return this.allocatedResource;
	}

	/**
	 * Returns the allocation ID which identifies the resources used
	 * by this vertex within the assigned instance.
	 * 
	 * @return the allocation ID which identifies the resources used
	 *         by this vertex within the assigned instance or <code>null</code> if the instance is still assigned to a
	 *         {@link eu.stratosphere.nephele.instance.DummyInstance}.
	 */
	public AllocationID getAllocationID() {
		return this.allocationID;
	}

	/**
	 * Returns the ID of this execution vertex.
	 * 
	 * @return the ID of this execution vertex
	 */
	public ExecutionVertexID getID() {
		return this.vertexID;
	}

	/**
	 * Returns the number of predecessors, i.e. the number of vertices
	 * which connect to this vertex.
	 * 
	 * @return the number of predecessors
	 */
	public int getNumberOfPredecessors() {

		int numberOfPredecessors = 0;

		for (int i = 0; i < this.environment.getNumberOfInputGates(); i++) {
			numberOfPredecessors += this.environment.getInputGate(i).getNumberOfInputChannels();
		}

		return numberOfPredecessors;
	}

	/**
	 * Returns the number of successors, i.e. the number of vertices
	 * this vertex is connected to.
	 * 
	 * @return the number of successors
	 */
	public int getNumberOfSuccessors() {

		int numberOfSuccessors = 0;

		for (int i = 0; i < this.environment.getNumberOfOutputGates(); i++) {
			numberOfSuccessors += this.environment.getOutputGate(i).getNumberOfOutputChannels();
		}

		return numberOfSuccessors;
	}

	public ExecutionVertex getPredecessor(int index) {

		if (index < 0) {
			throw new IllegalArgumentException("Argument index must be greather or equal to 0");
		}

		for (int i = 0; i < this.environment.getNumberOfInputGates(); i++) {

			final InputGate<? extends Record> inputGate = this.environment.getInputGate(i);

			if (index >= 0 && index < inputGate.getNumberOfInputChannels()) {

				final AbstractInputChannel<? extends Record> inputChannel = inputGate.getInputChannel(index);
				return this.executionGraph.getVertexByChannelID(inputChannel.getConnectedChannelID());
			}
			index -= inputGate.getNumberOfInputChannels();
		}

		return null;
	}

	public ExecutionVertex getSuccessor(int index) {

		if (index < 0) {
			throw new IllegalArgumentException("Argument index must be greather or equal to 0");
		}

		for (int i = 0; i < this.environment.getNumberOfOutputGates(); i++) {

			final OutputGate<? extends Record> outputGate = this.environment.getOutputGate(i);

			if (index >= 0 && index < outputGate.getNumberOfOutputChannels()) {

				final AbstractOutputChannel<? extends Record> outputChannel = outputGate.getOutputChannel(index);
				return this.executionGraph.getVertexByChannelID(outputChannel.getConnectedChannelID());
			}
			index -= outputGate.getNumberOfOutputChannels();
		}

		return null;

	}

	/**
	 * Checks if this vertex is an input vertex in its stage, i.e. has either no
	 * incoming connections or only incoming connections to group vertices in a lower stage.
	 * 
	 * @return <code>true</code> if this vertex is an input vertex, <code>false</code> otherwise
	 */
	public boolean isInputVertex() {

		return this.groupVertex.isInputVertex();
	}

	/**
	 * Checks if this vertex is an output vertex in its stage, i.e. has either no
	 * outgoing connections or only outgoing connections to group vertices in a higher stage.
	 * 
	 * @return <code>true</code> if this vertex is an output vertex, <code>false</code> otherwise
	 */
	public boolean isOutputVertex() {

		return this.groupVertex.isOutputVertex();
	}

	public SerializableHashSet<ChannelID> constructInitialActiveOutputChannelsSet() {

		final SerializableHashSet<ChannelID> activeOutputChannels = new SerializableHashSet<ChannelID>();

		synchronized (this) {

			final int numberOfOutputGates = this.environment.getNumberOfOutputGates();
			for (int i = 0; i < numberOfOutputGates; ++i) {

				final OutputGate<? extends Record> outputGate = this.environment.getOutputGate(i);
				final ChannelType channelType = outputGate.getChannelType();
				final int numberOfOutputChannels = outputGate.getNumberOfOutputChannels();
				for (int j = 0; j < numberOfOutputChannels; ++j) {
					final AbstractOutputChannel<? extends Record> outputChannel = outputGate.getOutputChannel(j);
					if (channelType == ChannelType.FILE) {
						activeOutputChannels.add(outputChannel.getID());
						continue;
					}
					if (channelType == ChannelType.INMEMORY) {
						activeOutputChannels.add(outputChannel.getID());
						continue;
					}
					if (channelType == ChannelType.NETWORK) {

						final ExecutionVertex connectedVertex = this.executionGraph.getVertexByChannelID(outputChannel
							.getConnectedChannelID());
						final ExecutionState state = connectedVertex.getExecutionState();
						if (state == ExecutionState.READY || state == ExecutionState.STARTING
							|| state == ExecutionState.RUNNING) {
							activeOutputChannels.add(outputChannel.getID());
						}
					}
				}
			}
		}

		return activeOutputChannels;
	}

	/**
	 * Deploys and starts the task represented by this vertex
	 * on the assigned instance.
	 * 
	 * @return the result of the task submission attempt
	 */
	public TaskSubmissionResult startTask() {

		if (this.allocatedResource == null) {
			final TaskSubmissionResult result = new TaskSubmissionResult(getID(),
				AbstractTaskResult.ReturnCode.ERROR);
			result.setDescription("Assigned instance of vertex " + this.toString() + " is null!");
			return result;
		}

		final SerializableHashSet<ChannelID> activeOutputChannels = constructInitialActiveOutputChannelsSet();

		try {
			return this.allocatedResource.getInstance().submitTask(this.vertexID,
				this.executionGraph.getJobConfiguration(), this.environment,
				activeOutputChannels);
		} catch (IOException e) {
			final TaskSubmissionResult result = new TaskSubmissionResult(getID(), AbstractTaskResult.ReturnCode.ERROR);
			result.setDescription(StringUtils.stringifyException(e));
			return result;
		}
	}

	/**
	 * Cancels and removes the task represented by this vertex
	 * from the instance it is currently running on. If the task
	 * is not currently running, its execution state is simply
	 * updated to <code>CANCELLED</code>.
	 * 
	 * @return the result of the task cancel attempt
	 */
	public TaskCancelResult cancelTask() {

		final ExecutionState state = this.executionState.get();

		if (this.groupVertex.getStageNumber() != this.executionGraph.getIndexOfCurrentExecutionStage()) {
			// Set to canceled directly
			updateExecutionState(ExecutionState.CANCELED, null);
			return new TaskCancelResult(getID(), AbstractTaskResult.ReturnCode.SUCCESS);
		}

		if (state == ExecutionState.FINISHED || state == ExecutionState.FAILED) {
			// Ignore this call
			return new TaskCancelResult(getID(), AbstractTaskResult.ReturnCode.SUCCESS);
		}

		if (state != ExecutionState.RUNNING && state != ExecutionState.STARTING
			&& state != ExecutionState.FINISHING) {
			// Set to canceled directly
			updateExecutionState(ExecutionState.CANCELED, null);
			return new TaskCancelResult(getID(), AbstractTaskResult.ReturnCode.SUCCESS);
		}

		if (this.allocatedResource == null) {
			final TaskCancelResult result = new TaskCancelResult(getID(), AbstractTaskResult.ReturnCode.ERROR);
			result.setDescription("Assigned instance of vertex " + this.toString() + " is null!");
			return result;
		}

		try {
			return this.allocatedResource.getInstance().cancelTask(this.vertexID);
		} catch (IOException e) {
			final TaskCancelResult result = new TaskCancelResult(getID(), AbstractTaskResult.ReturnCode.ERROR);
			result.setDescription(StringUtils.stringifyException(e));
			return result;
		}
	}

	/**
	 * Returns the {@link ExecutionGraph} this vertex belongs to.
	 * 
	 * @return the {@link ExecutionGraph} this vertex belongs to
	 */
	public ExecutionGraph getExecutionGraph() {

		return this.executionGraph;
	}

	/**
	 * {@inheritDoc}
	 */
	@Override
	public String toString() {

		return getName() + " (" + (this.environment.getIndexInSubtaskGroup() + 1) + "/"
			+ (this.environment.getCurrentNumberOfSubtasks()) + ")";
	}

	/**
	 * Returns the task represented by this vertex has
	 * a retry attempt left in case of an execution
	 * failure.
	 * 
	 * @return <code>true</code> if the task has a retry attempt left, <code>false</code> otherwise
	 */
	public boolean hasRetriesLeft() {
		if(this.retries < 0){
			return false;
		}
		return true;
	}

	/**
	 * Registers the {@link VertexAssignmentListener} object for this vertex. This object
	 * will be notified about reassignments of this vertex to another instance.
	 * 
	 * @param vertexAssignmentListener
	 *        the object to be notified about reassignments of this vertex to another instance
	 */
	public void registerVertexAssignmentListener(final VertexAssignmentListener vertexAssignmentListener) {

		this.vertexAssignmentListeners.addIfAbsent(vertexAssignmentListener);
	}

	/**
	 * Unregisters the {@link VertexAssignmentListener} object for this vertex. This object
	 * will no longer be notified about reassignments of this vertex to another instance.
	 * 
	 * @param vertexAssignmentListener
	 *        the listener to be unregistered
	 */
	public void unregisterVertexAssignmentListener(final VertexAssignmentListener vertexAssignmentListener) {

		this.vertexAssignmentListeners.remove(vertexAssignmentListener);
	}

	/**
	 * Registers the {@link CheckpointStateListener} object for this vertex. This object
	 * will be notified about state changes regarding the vertex's checkpoint.
	 * 
	 * @param checkpointStateListener
	 *        the object to be notified about checkpoint state changes
	 */
	public void registerCheckpointStateListener(final CheckpointStateListener checkpointStateListener) {

		this.checkpointStateListeners.addIfAbsent(checkpointStateListener);
	}

	/**
	 * Unregisters the {@link CheckpointStateListener} object for this vertex. This object
	 * will no longer be notified about state changes regarding the vertex's checkpoint.
	 * 
	 * @param checkpointStateListener
	 *        the listener to be unregistered
	 */
	public void unregisterCheckpointStateListener(final CheckpointStateListener checkpointStateListener) {

		this.checkpointStateListeners.remove(checkpointStateListener);
	}

	/**
	 * Registers the {@link ExecutionListener} object for this vertex. This object
	 * will be notified about particular events during the vertex's lifetime.
	 * 
	 * @param executionListener
	 *        the object to be notified about particular events during the vertex's lifetime
	 */
	public void registerExecutionListener(final ExecutionListener executionListener) {

		this.executionListeners.addIfAbsent(executionListener);
	}

	/**
	 * Unregisters the {@link ExecutionListener} object for this vertex. This object
	 * will no longer be notified about particular events during the vertex's lifetime.
	 * 
	 * @param checkpointStateChangeListener
	 *        the object to be unregistered
	 */
	public void unregisterExecutionListener(final ExecutionListener executionListener) {

		this.executionListeners.remove(executionListener);
	}

	/**
	 * Returns the current state of this vertex's checkpoint.
	 * 
	 * @return the current state of this vertex's checkpoint
	 */
	public CheckpointState getCheckpointState() {

		return this.checkpointState.get();
	}

	/**
	 * Sets the {@link ExecutionPipeline} this vertex shall be part of.
	 * 
	 * @param executionPipeline
	 *        the execution pipeline this vertex shall be part of
	 */
	void setExecutionPipeline(final ExecutionPipeline executionPipeline) {

		final ExecutionPipeline oldPipeline = this.executionPipeline.getAndSet(executionPipeline);
		if (oldPipeline != null) {
			oldPipeline.removeFromPipeline(this);
		}

		executionPipeline.addToPipeline(this);
	}

	/**
	 * Returns the {@link ExecutionPipeline} this vertex is part of.
	 * 
	 * @return the execution pipeline this vertex is part of
	 */
	public ExecutionPipeline getExecutionPipeline() {

		return this.executionPipeline.get();
	}
}<|MERGE_RESOLUTION|>--- conflicted
+++ resolved
@@ -124,21 +124,18 @@
 	/**
 	 * The current checkpoint state of this vertex.
 	 */
-<<<<<<< HEAD
-	private CheckpointState checkpointState = CheckpointState.NONE;
-	
+
 	/**
 	 * Number of times this vertex may be restarted
 	 */
-	private int retries = 3; //TODO make this configurable
-=======
+	private int retries = 3; // TODO make this configurable
+
 	private final AtomicEnum<CheckpointState> checkpointState = new AtomicEnum<CheckpointState>(CheckpointState.NONE);
 
 	/**
 	 * The execution pipeline this vertex is part of.
 	 */
 	private final AtomicReference<ExecutionPipeline> executionPipeline = new AtomicReference<ExecutionPipeline>(null);
->>>>>>> f252788d
 
 	/**
 	 * Create a new execution vertex and instantiates its environment.
@@ -332,7 +329,8 @@
 			return false;
 		}
 
-		if(this.executionState == ExecutionState.FAILED){
+		// TODO: Improve thread-safety here
+		if (this.executionState.get() == ExecutionState.FAILED) {
 			this.retries--;
 		}
 		// Notify the listener objects
@@ -664,7 +662,7 @@
 	 * @return <code>true</code> if the task has a retry attempt left, <code>false</code> otherwise
 	 */
 	public boolean hasRetriesLeft() {
-		if(this.retries < 0){
+		if (this.retries < 0) {
 			return false;
 		}
 		return true;
